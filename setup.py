--- conflicted
+++ resolved
@@ -10,8 +10,6 @@
 with open("README.md", "r") as fh:
     long_description = fh.read()
 
-<<<<<<< HEAD
-=======
 # Compatibility layer between Pipenv and Pip requirements.txt
 # See https://github.com/pypa/pipenv/issues/209
 pipfile = Project(chdir=False).parsed_pipfile
@@ -20,7 +18,6 @@
 DIR = path.dirname(path.abspath(__file__))
 INSTALL_PACKAGES = open(requirements_path).read().splitlines()
 
->>>>>>> 48eef959
 setuptools.setup(
     name="hac-game-lib",
     version=Constants.HAC_GAME_LIB_VERSION,
